--- conflicted
+++ resolved
@@ -17,22 +17,6 @@
 import pathlib
 from torch.utils.cpp_extension import load
 
-<<<<<<< HEAD
-"""
-=======
-import tqdm
-
->>>>>>> 093b8275
-segmented_maxsim_cpp = load(
-    name="segmented_maxsim_cpp",
-    sources=[
-        os.path.join(
-            pathlib.Path(__file__).parent.resolve(), "segmented_maxsim.cpp"
-        ),
-    ],
-    extra_cflags=["-O3"],
-)
-"""
 
 filter_pids_cpp = load(
     name="filter_pids_cpp",
@@ -49,51 +33,6 @@
         super().__init__(index_path=index_path, use_gpu=use_gpu)
 
         self.embeddings_strided = ResidualEmbeddingsStrided(self.codec, self.embeddings, self.doclens)
-
-        """
-        print_message("#> Building the emb2pid mapping..")
-        all_doclens = load_doclens(index_path, flatten=False)
-
-        assert self.num_embeddings == sum(flatten(all_doclens))
-
-        all_doclens = flatten(all_doclens)
-        total_num_embeddings = sum(all_doclens)
-
-
-        self.emb2pid = torch.zeros(total_num_embeddings, dtype=torch.int)
-        """
-
-        """
-        EVENTUALLY: Build this in advance and load it from disk.
-
-        EVENTUALLY: Use two tensors. emb2pid_offsets will have every 256th element. emb2pid_delta will have the delta
-                    from the corresponding offset,
-        """
-
-        """
-        offset_doclens = 0
-        for pid, dlength in enumerate(all_doclens):
-            self.emb2pid[offset_doclens: offset_doclens + dlength] = pid
-            offset_doclens += dlength
-
-        print_message("len(self.emb2pid) =", len(self.emb2pid))
-
-        ivf = self.emb2pid[self.ivf.tensor]
-        unique_pids_per_centroid = []
-        ivf_lengths = []
-
-        offset = 0
-        for length in tqdm.tqdm(self.ivf.lengths.tolist()):
-            pids = torch.unique(ivf[offset:offset+length])
-            unique_pids_per_centroid.append(pids)
-            ivf_lengths.append(pids.shape[0])
-            offset += length
-        ivf = torch.cat(unique_pids_per_centroid)
-        ivf_lengths = torch.tensor(ivf_lengths)
-        self.ivf = StridedTensor(ivf, ivf_lengths, use_gpu=self.use_gpu)
-
-        torch.save((ivf, ivf_lengths), os.path.join(self.index_path, f'ivf.pid.pt'))
-        """
 
     def lookup_eids(self, embedding_ids, codes=None, out_device='cuda'):
         return self.embeddings_strided.lookup_eids(embedding_ids, codes=codes, out_device=out_device)
@@ -172,9 +111,9 @@
                 pids = pids[torch.topk(approx_scores, k=(config.ndocs // 4)).indices]
         else:
             pids = filter_pids_cpp.filter_pids_cpp(
-                        pids, centroid_scores, self.embeddings.codes, self.doclens,
-                        self.embeddings_strided.codes_strided.offsets, idx, config.ndocs
-                    )
+                    pids, centroid_scores, self.embeddings.codes, self.doclens,
+                    self.embeddings_strided.codes_strided.offsets, idx, config.ndocs
+                )
 
         # Rank final list of docs using full approximate embeddings (including residuals)
         D_packed, D_mask = self.lookup_pids(pids)
